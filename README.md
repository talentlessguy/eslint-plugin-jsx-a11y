<p align="center">
  <a href="https://travis-ci.org/evcohen/eslint-plugin-jsx-a11y">
    <img src="https://api.travis-ci.org/evcohen/eslint-plugin-jsx-a11y.svg?branch=master"
         alt="build status">
  </a>
  <a href="https://npmjs.org/package/eslint-plugin-jsx-a11y">
    <img src="https://img.shields.io/npm/v/eslint-plugin-jsx-a11y.svg"
         alt="npm version">
  </a>
  <a href="https://github.com/evcohen/eslint-plugin-jsx-a11y/blob/master/LICENSE.md">
    <img src="https://img.shields.io/npm/l/eslint-plugin-jsx-a11y.svg"
         alt="license">
  </a>
  <a href='https://coveralls.io/github/evcohen/eslint-plugin-jsx-a11y?branch=master'>
    <img src='https://coveralls.io/repos/github/evcohen/eslint-plugin-jsx-a11y/badge.svg?branch=master' alt='Coverage Status' />
  </a>
</p>

# eslint-plugin-jsx-a11y

Static AST checker for accessibility rules on JSX elements.

## Why?
Ryan Florence built out this awesome runtime-analysis tool called [react-a11y](https://github.com/reactjs/react-a11y). It is super useful. However, since you're probably already using linting in your project, this plugin comes for free and closer to the actual development process. Pairing this plugin with an editor lint plugin, you can bake accessibility standards into your application in real-time.

**Note**: This project does not *replace* react-a11y, but can and should be used in conjunction with it. Static analysis tools cannot determine values of variables that are being placed in props before runtime, so linting will not fail if that value is undefined and/or does not pass the lint rule.

## Installation

You'll first need to install [ESLint](http://eslint.org):

```
$ npm i eslint --save-dev
```

Next, install `eslint-plugin-jsx-a11y`:

```
$ npm install eslint-plugin-jsx-a11y --save-dev
```

**Note:** If you installed ESLint globally (using the `-g` flag) then you must also install `eslint-plugin-jsx-a11y` globally.

## Usage

Add `jsx-a11y` to the plugins section of your `.eslintrc` configuration file. You can omit the `eslint-plugin-` prefix:

```json
{
    "plugins": [
        "jsx-a11y"
    ]
}
```


Then configure the rules you want to use under the rules section.

```json
{
    "rules": {
        "jsx-a11y/rule-name": 2
    }
}
```

## Supported Rules

- [img-uses-alt](docs/rules/img-uses-alt.md): Enforce that img jsx elements use the alt attribute.
- [onclick-uses-role](docs/rules/onclick-uses-role.md): Enforce that non-interactive, visible elements (such as div) that have click handlers use the role attribute.
- [mouse-events-map-to-key-events](docs/rules/mouse-events-map-to-key-events.md): Enforce that onMouseOver/onMouseOut are accompanied by onFocus/onBlur for strictly keyboard users.
- [use-onblur-not-onchange](docs/rules/use-onblur-not-onchange.md): Enforce that onBlur is used instead of onChange.
- [no-access-key](docs/rules/no-access-key.md): Enforce that the accessKey prop is not used on any element to avoid complications with keyboard commands used by a screenreader.
- [label-uses-for](docs/rules/label-uses-for.md): Enforce that label elements have the htmlFor attribute
- [redundant-alt](docs/rules/redundant-alt.md): Enforce img alt attribute does not contain the word image, picture, or photo.
- [no-hash-href](docs/rules/no-hash-href.md): Enforce an anchor element's href prop value is not just #.
- [valid-aria-role](docs/rules/valid-aria-role.md): Enforce that elements with ARIA roles must use a valid, non-abstract ARIA role.
<<<<<<< HEAD
- [no-invalid-aria](docs/rules/no-invalid-aria.md): Enforce all aria-* properties are valid.
=======
- [valid-aria-proptype](docs/rules/valid-aria-proptype.md): Enforce ARIA state and property values are valid.
>>>>>>> edd95d5c

## Contributing
Feel free to contribute! I am currently using [Google Chrome's Audit Rules](https://github.com/GoogleChrome/accessibility-developer-tools/wiki/Audit-Rules) to map out as rules for this plugin.

## License

eslint-plugin-jsx-a11y is licensed under the [MIT License](LICENSE.md).<|MERGE_RESOLUTION|>--- conflicted
+++ resolved
@@ -75,11 +75,7 @@
 - [redundant-alt](docs/rules/redundant-alt.md): Enforce img alt attribute does not contain the word image, picture, or photo.
 - [no-hash-href](docs/rules/no-hash-href.md): Enforce an anchor element's href prop value is not just #.
 - [valid-aria-role](docs/rules/valid-aria-role.md): Enforce that elements with ARIA roles must use a valid, non-abstract ARIA role.
-<<<<<<< HEAD
-- [no-invalid-aria](docs/rules/no-invalid-aria.md): Enforce all aria-* properties are valid.
-=======
 - [valid-aria-proptype](docs/rules/valid-aria-proptype.md): Enforce ARIA state and property values are valid.
->>>>>>> edd95d5c
 
 ## Contributing
 Feel free to contribute! I am currently using [Google Chrome's Audit Rules](https://github.com/GoogleChrome/accessibility-developer-tools/wiki/Audit-Rules) to map out as rules for this plugin.
